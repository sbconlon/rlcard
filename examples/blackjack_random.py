''' A toy example of playing Blackjack with random agents
'''

import rlcard
from rlcard.agents.random_agent import RandomAgent
from rlcard.utils.utils import set_global_seed

# Make environment
env = rlcard.make('blackjack')
episode_num = 2

# Set a global seed
set_global_seed(1)

# Set up agents
agent_0 = RandomAgent(action_num=env.action_num)
env.set_agents([agent_0])

for episode in range(episode_num):

    # Generate data from the environment
    trajectories, _ = env.run(is_training=False)

    # Print out the trajectories
    print('\nEpisode {}'.format(episode))
    for ts in trajectories[0]:
<<<<<<< HEAD
        print('State: {}, Action: {}, Reward: {}, Next State: {}, Done: {}'.format(ts[0], ts[1], ts[2], ts[3], ts[4])) 
=======
        print('State: {}, Action: {}, Reward: {}, Next State: {}, Done: {}'.format(ts[0], ts[1], ts[2], ts[3], ts[4]))
>>>>>>> 48843d58
<|MERGE_RESOLUTION|>--- conflicted
+++ resolved
@@ -24,8 +24,4 @@
     # Print out the trajectories
     print('\nEpisode {}'.format(episode))
     for ts in trajectories[0]:
-<<<<<<< HEAD
-        print('State: {}, Action: {}, Reward: {}, Next State: {}, Done: {}'.format(ts[0], ts[1], ts[2], ts[3], ts[4])) 
-=======
-        print('State: {}, Action: {}, Reward: {}, Next State: {}, Done: {}'.format(ts[0], ts[1], ts[2], ts[3], ts[4]))
->>>>>>> 48843d58
+        print('State: {}, Action: {}, Reward: {}, Next State: {}, Done: {}'.format(ts[0], ts[1], ts[2], ts[3], ts[4]))