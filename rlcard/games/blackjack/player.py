
<<<<<<< HEAD

class BlackjackPlayer(Player):
=======
class BlackjackPlayer(object):
>>>>>>> 48843d58

    def __init__(self, player_id):
        ''' Initialize a Blackjack player class

        Args:
            player_id (int): id for the player
        '''

        self.player_id = player_id
        self.hand = []
        self.status = 'alive'
        self.score = 0

    def get_player_id(self):
        ''' Return player's id
        '''

        return self.player_id<|MERGE_RESOLUTION|>--- conflicted
+++ resolved
@@ -1,10 +1,5 @@
 
-<<<<<<< HEAD
-
-class BlackjackPlayer(Player):
-=======
 class BlackjackPlayer(object):
->>>>>>> 48843d58
 
     def __init__(self, player_id):
         ''' Initialize a Blackjack player class
