--- conflicted
+++ resolved
@@ -1,10 +1,6 @@
 import random
 from copy import deepcopy
 
-<<<<<<< HEAD
-from rlcard.core import Game
-=======
->>>>>>> 48843d58
 from rlcard.games.limitholdem.dealer import LimitholdemDealer as Dealer
 from rlcard.games.limitholdem.player import LimitholdemPlayer as Player
 from rlcard.games.limitholdem.judger import LimitholdemJudger as Judger
@@ -68,22 +64,14 @@
         # The player next to the samll blind plays the first
         self.button = (s + 1) % self.num_players
 
-<<<<<<< HEAD
-        # Initilize a bidding round, in the first round, the big blind and the small blind needs to 
-=======
         # Initilize a bidding round, in the first round, the big blind and the small blind needs to
->>>>>>> 48843d58
         # be passed to the round for processing.
         self.round = Round(raise_amount=self.raise_amount,
                            allowed_raise_num=self.allowed_raise_num,
                            num_players=self.num_players)
 
         self.round.start_new_round(button=self.button, raised=[p.in_chips for p in self.players])
-<<<<<<< HEAD
- 
-=======
-
->>>>>>> 48843d58
+
         # Count the round. There are 4 rounds in each game.
         self.round_counter = 0
 
@@ -118,11 +106,7 @@
 
         # Then we proceed to the next round
         self.button = self.round.proceed_round(self.players, action)
-<<<<<<< HEAD
-        
-=======
-
->>>>>>> 48843d58
+
         # If a round is over, we deal more public cards
         if self.round.is_over():
             # For the first round, we deal 3 cards
@@ -131,11 +115,7 @@
                 self.public_cards.append(self.dealer.deal_card())
                 self.public_cards.append(self.dealer.deal_card())
             # For the following rounds, we deal only 1 card
-<<<<<<< HEAD
-            elif self.round_counter <= 3:
-=======
             elif self.round_counter <= 2:
->>>>>>> 48843d58
                 self.public_cards.append(self.dealer.deal_card())
 
             self.round_counter += 1
@@ -163,11 +143,6 @@
         Returns:
             (int): The number of players in the game
         '''
-<<<<<<< HEAD
-
-        return self.num_players
-=======
->>>>>>> 48843d58
 
         return self.num_players
 
@@ -251,7 +226,7 @@
         print('New Game')
         state, button = game.init_game()
         print(button, state)
-        i = 4
+        i = 1
         while not game.is_over():
             i += 1
             legal_actions = game.get_legal_actions()
